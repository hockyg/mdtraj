--- conflicted
+++ resolved
@@ -44,10 +44,8 @@
 
 __all__ = ['binpos', 'dcd', 'io', 'pdb', 'netcdf', "test", "hdf5"
             'testing', 'trajectory', 'topology', 'reporters', 'geometry']
-<<<<<<< HEAD
 from .hdf5 import HDF5TrajectoryFile
 from .netcdf import NetCDFTrajectoryFile
 from .trajectory import Trajectory
-=======
+
 from mdtraj.dcd import DCDTrajectoryFile
->>>>>>> 82344314
